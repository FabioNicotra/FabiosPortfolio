# Fabio's Portfolio

<<<<<<< HEAD
## [1: A silly genetic algorithm](https://github.com/FabioNicotra/FabiosPortfolio/blob/main/01_GeneticAlgorithm/GeneticAlgorithm.ipynb)

The project was originally assigned during the course Data Structures in Python held by Politecnico di Torino in cooperation with Reply IT.
This notebook presents two distinct implementations of a genetic algorithm. The first implementation utilizes simple functions to handle a list of floats, where each float represents the fitness of an individual.
The second implementation takes advantage of object-oriented programming principles. Here, each individual is represented as an object with its own attributes. A dedicated class is responsible for managing the population, utilizing its methods to execute iterations of the evolutionary process. By encapsulating the individuals within objects, this object-oriented approach offers improved modularity, reusability, and ease of implementation.
![GenAlgo](https://github.com/FabioNicotra/FabiosPortfolio/blob/01d3e66763e41622857254d9ea9fdf07364bb109/01_GeneticAlgorithm/FitnessVsIter.png)

## [2. Mobile price classification](https://github.com/FabioNicotra/fabionicotra.github.io/blob/main/02/temp_name.ipynb)
The project was originally assigned during the course Data Structures in Python held by Politecnico di Torino in cooperation with Reply IT.
The dataset provided for this project contains information about technical characteristics of mobile phones as well as price ranges. The objective is to analyze the device characteristics and explore their influence on the device price.
Additionally, the project involves implementing different classification models. These models will be used to categorize the devices based on their features and predict their price ranges. The classification models aim to provide insights into how different device characteristics contribute to determining the price.
![ConfMatrix](https://github.com/FabioNicotra/fabionicotra.github.io/blob/develop/02/ConfusionMatrixSVC.png)
=======
## [1. A silly genetic algorithm](https://github.com/FabioNicotra/FabiosPortfolio/blob/main/01_GeneticAlgorithm/GeneticAlgorithm.ipynb)

The project was originally assigned during the course Data Structures in Python held by Politecnico di Torino in cooperation with Reply IT.
This notebook presents two distinct implementations of a genetic algorithm. The first implementation utilizes simple functions to handle a list of floats, where each float represents the fitness of an individual.
The second implementation takes advantage of object-oriented programming principles. Here, each individual is represented as an object with its own attributes. A dedicated class is responsible for managing the population, utilizing its methods to execute iterations of the evolutionary process. The object-oriented approach offers improved modularity and ease of implementation.
![alt](https://github.com/FabioNicotra/FabiosPortfolio/blob/01d3e66763e41622857254d9ea9fdf07364bb109/01_GeneticAlgorithm/FitnessVsIter.png?raw=true)
>>>>>>> a7df90fd
<|MERGE_RESOLUTION|>--- conflicted
+++ resolved
@@ -1,7 +1,6 @@
 # Fabio's Portfolio
 
-<<<<<<< HEAD
-## [1: A silly genetic algorithm](https://github.com/FabioNicotra/FabiosPortfolio/blob/main/01_GeneticAlgorithm/GeneticAlgorithm.ipynb)
+## [1. A silly genetic algorithm](https://github.com/FabioNicotra/FabiosPortfolio/blob/main/01_GeneticAlgorithm/GeneticAlgorithm.ipynb)
 
 The project was originally assigned during the course Data Structures in Python held by Politecnico di Torino in cooperation with Reply IT.
 This notebook presents two distinct implementations of a genetic algorithm. The first implementation utilizes simple functions to handle a list of floats, where each float represents the fitness of an individual.
@@ -12,12 +11,4 @@
 The project was originally assigned during the course Data Structures in Python held by Politecnico di Torino in cooperation with Reply IT.
 The dataset provided for this project contains information about technical characteristics of mobile phones as well as price ranges. The objective is to analyze the device characteristics and explore their influence on the device price.
 Additionally, the project involves implementing different classification models. These models will be used to categorize the devices based on their features and predict their price ranges. The classification models aim to provide insights into how different device characteristics contribute to determining the price.
-![ConfMatrix](https://github.com/FabioNicotra/fabionicotra.github.io/blob/develop/02/ConfusionMatrixSVC.png)
-=======
-## [1. A silly genetic algorithm](https://github.com/FabioNicotra/FabiosPortfolio/blob/main/01_GeneticAlgorithm/GeneticAlgorithm.ipynb)
-
-The project was originally assigned during the course Data Structures in Python held by Politecnico di Torino in cooperation with Reply IT.
-This notebook presents two distinct implementations of a genetic algorithm. The first implementation utilizes simple functions to handle a list of floats, where each float represents the fitness of an individual.
-The second implementation takes advantage of object-oriented programming principles. Here, each individual is represented as an object with its own attributes. A dedicated class is responsible for managing the population, utilizing its methods to execute iterations of the evolutionary process. The object-oriented approach offers improved modularity and ease of implementation.
-![alt](https://github.com/FabioNicotra/FabiosPortfolio/blob/01d3e66763e41622857254d9ea9fdf07364bb109/01_GeneticAlgorithm/FitnessVsIter.png?raw=true)
->>>>>>> a7df90fd
+![ConfMatrix](https://github.com/FabioNicotra/fabionicotra.github.io/blob/develop/02/ConfusionMatrixSVC.png)