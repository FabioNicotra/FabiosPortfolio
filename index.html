<!DOCTYPE html>
<html lang="en">
  <head>
    <meta charset="UTF-8" />
    <meta name="viewport" content="width=device-width, initial-scale=1.0" />
    <link href="css/general.css" rel="stylesheet" />
    <link href="css/style.css" rel="stylesheet" />
    <title>Fabio Nicotra</title>
  </head>

  <body>
    <header></header>
    <main>
      <section class="section-banner">
        <div class="container banner">
          <div class="banner-text-box">
            <h1 class="heading-primary name">Fabio Nicotra</h1>
            <p class="qualification">CQF Delegate</p>
          </div>

          <div class="">
            <a href="#portfolio" class="btn btn--full margin-right-sm"
              >Portfolio</a
            >
            <a href="#contacts" class="btn btn--outline">Contacts</a>
          </div>
        </div>
      </section>
      <section id="portfolio" class="section-projects">
        <div class="container grid">
          <article class="project-container">
            <h2 class="heading-secondary">
              Modern Portfolio Theory: comparison of expected and realized
              performances
            </h2>

            <div class="grid grid--project-hero">
              <div class="btn-container">
                <a
                  class="btn-project"
                  target="_blank"
                  href="https://colab.research.google.com/github/FabioNicotra/fabionicotra.github.io/blob/main/04_PortfolioSimulation/PortfolioSimulation.ipynb"
                >
                  <img class="icon colab-icon" src="google-colab.svg" />
                </a>
                <a
                  class="btn-project"
                  target="_blank"
                  href="https://github.com/FabioNicotra/fabionicotra.github.io/blob/main/04_PortfolioSimulation/PortfolioSimulation.ipynb"
                >
                  <img class="icon github-icon" src="github-mark.svg" />
                </a>
              </div>
              <p class="project-description">
                The aim of the present project is to compare the expected
                returns of different portfolios, assessed using Modern Portfolio
                Theory, with their realized performance. The analysis focuses on
                5 of the major Italian stocks. Historical data from 2011 to 2020
                is utilized to determine expected returns and volatility.
                Successively, different portfolios are constructed at the
                beginning of 2021, using prior knowledge to forecast their
                performances. Finally, historical data from 2021 to the present
                day is used to benchmark the results of the analysis.
              </p>
              <centre class="wrapper">
                <iframe
                  src="04_PortfolioSimulation/markowitz.html"
                  frameborder="0"
                  class="project-plot"
                ></iframe>
              </centre>
            </div>
          </article>

          <article class="project-container">
            <h2 class="heading-secondary">A simple genetic algorithm</h2>
            <div class="grid grid--project">
<<<<<<< HEAD
              <div>
=======
              <div class="project-main">
>>>>>>> 7232c10e
                <a
                  class="btn-project"
                  target="_blank"
                  href="https://colab.research.google.com/github/FabioNicotra/fabionicotra.github.io/blob/main/01_GeneticAlgorithm/GeneticAlgorithm.ipynb"
                >
                  <img class="icon colab-icon" src="google-colab.svg" />
                </a>
                <a
                  class="btn-project"
                  target="_blank"
                  href="https://github.com/FabioNicotra/FabiosPortfolio/blob/main/01_GeneticAlgorithm/GeneticAlgorithm.ipynb"
                >
                  <img class="icon github-icon" src="github-mark.svg" />
                </a>
                <p class="project-description">
                  The project was originally assigned during the course Data
                  Structures in Python held by Politecnico di Torino in
                  cooperation with Reply IT. This notebook presents two distinct
                  implementations of a genetic algorithm. The first
                  implementation utilizes simple functions to handle a list of
                  floats, where each float represents the fitness of an
                  individual. The second implementation takes advantage of
                  object-oriented programming principles. Here, each individual
                  is represented as an object with its own attributes. A
                  dedicated class is responsible for managing the population,
                  utilizing its methods to execute iterations of the
                  evolutionary process. By encapsulating the individuals within
                  objects, this object-oriented approach offers improved
                  modularity, reusability, and ease of implementation.
                </p>
              </div>

              <img
                src="img/projects/proj-01.png"
                class="project-img"
                alt="Fitness over generations"
              />
            </div>
          </article>

          <article class="project-container">
            <h2 class="heading-secondary">Smartphone price classification</h2>
            <div class="grid grid--project">
<<<<<<< HEAD
              <div class="btn-container">
=======
              <div class="project-main">
>>>>>>> 7232c10e
                <a
                  class="btn-project"
                  target="_blank"
                  href="https://colab.research.google.com/github/FabioNicotra/fabionicotra.github.io/blob/main/02_MobileClassification/MobileClassification.ipynb"
                >
                  <img class="icon colab-icon" src="google-colab.svg" />
                </a>
                <a
                  class="btn-project"
                  target="_blank"
                  href="https://github.com/FabioNicotra/fabionicotra.github.io/blob/main/02_MobileClassification/MobileClassification.ipynb"
                >
                  <img class="icon github-icon" src="github-mark.svg" />
                </a>
<<<<<<< HEAD
              </div>

              <p class="project-description">
                The project was originally assigned during the course Data
                Structures in Python held by Politecnico di Torino in
                cooperation with Reply IT. The dataset provided for this project
                contains information about technical characteristics of mobile
                phones as well as price ranges. The objective is to analyze the
                device characteristics and explore their influence on the device
                price. Additionally, the project involves implementing different
                classification models. These models will be used to categorize
                the devices based on their features and predict their price
                ranges. The classification models aim to provide insights into
                how different device characteristics contribute to determining
                the price.
              </p>
=======

                <p class="project-description">
                  The project was originally assigned during the course Data
                  Structures in Python held by Politecnico di Torino in
                  cooperation with Reply IT. The dataset provided for this
                  project contains information about technical characteristics
                  of mobile phones as well as price ranges. The objective is to
                  analyze the device characteristics and explore their influence
                  on the device price. Additionally, the project involves
                  implementing different classification models. These models
                  will be used to categorize the devices based on their features
                  and predict their price ranges. The classification models aim
                  to provide insights into how different device characteristics
                  contribute to determining the price.
                </p>
              </div>
>>>>>>> 7232c10e
              <img
                src="img/projects/proj-02.png"
                class="project-img"
                alt="Confusion Matrix"
              />
            </div>
          </article>
        </div>
      </section>
      <aside></aside>
    </main>
    <footer id="contacts" class="footer">
      <div class="container grid">
        <div class="address-col">
          <h2 class="footer-heading">Contact me</h2>
          <address class="contacts">
            <p>
              <a class="footer-link" href="mailto:nicotra.fabio@icloud.com"
                >nicotra.fabio@icloud.com</a
              >
            </p>
          </address>
          <div>
            <ul class="social-links">
              <li>
                <a
                  class="footer-link"
                  href="https://www.linkedin.com/in/fabio-nicotra/"
                  target="_blank"
                >
                  <ion-icon class="social-icon" name="logo-linkedin"></ion-icon>
                </a>
              </li>
              <li>
                <a
                  class="footer-link"
                  href="https://github.com/FabioNicotra"
                  target="_blank"
                >
                  <ion-icon class="social-icon" name="logo-github"></ion-icon>
                </a>
              </li>
            </ul>
          </div>
          <p class="copyright">
            &copy; 2023 by Fabio Nicotra. All rights reserved.
          </p>
        </div>
      </div>
    </footer>

    <script
      type="module"
      src="https://unpkg.com/ionicons@7.1.0/dist/ionicons/ionicons.esm.js"
    ></script>
    <script
      nomodule
      src="https://unpkg.com/ionicons@7.1.0/dist/ionicons/ionicons.js"
    ></script>
  </body>
</html><|MERGE_RESOLUTION|>--- conflicted
+++ resolved
@@ -75,11 +75,7 @@
           <article class="project-container">
             <h2 class="heading-secondary">A simple genetic algorithm</h2>
             <div class="grid grid--project">
-<<<<<<< HEAD
-              <div>
-=======
               <div class="project-main">
->>>>>>> 7232c10e
                 <a
                   class="btn-project"
                   target="_blank"
@@ -123,11 +119,7 @@
           <article class="project-container">
             <h2 class="heading-secondary">Smartphone price classification</h2>
             <div class="grid grid--project">
-<<<<<<< HEAD
-              <div class="btn-container">
-=======
               <div class="project-main">
->>>>>>> 7232c10e
                 <a
                   class="btn-project"
                   target="_blank"
@@ -142,24 +134,6 @@
                 >
                   <img class="icon github-icon" src="github-mark.svg" />
                 </a>
-<<<<<<< HEAD
-              </div>
-
-              <p class="project-description">
-                The project was originally assigned during the course Data
-                Structures in Python held by Politecnico di Torino in
-                cooperation with Reply IT. The dataset provided for this project
-                contains information about technical characteristics of mobile
-                phones as well as price ranges. The objective is to analyze the
-                device characteristics and explore their influence on the device
-                price. Additionally, the project involves implementing different
-                classification models. These models will be used to categorize
-                the devices based on their features and predict their price
-                ranges. The classification models aim to provide insights into
-                how different device characteristics contribute to determining
-                the price.
-              </p>
-=======
 
                 <p class="project-description">
                   The project was originally assigned during the course Data
@@ -176,7 +150,6 @@
                   contribute to determining the price.
                 </p>
               </div>
->>>>>>> 7232c10e
               <img
                 src="img/projects/proj-02.png"
                 class="project-img"
